#     Copyright 2021. ThingsBoard
#
#     Licensed under the Apache License, Version 2.0 (the "License");
#     you may not use this file except in compliance with the License.
#     You may obtain a copy of the License at
#
#         http://www.apache.org/licenses/LICENSE-2.0
#
#     Unless required by applicable law or agreed to in writing, software
#     distributed under the License is distributed on an "AS IS" BASIS,
#     WITHOUT WARRANTIES OR CONDITIONS OF ANY KIND, either express or implied.
#     See the License for the specific language governing permissions and
#     limitations under the License.

"""Import libraries"""

import time
from random import choice
from string import ascii_lowercase
from threading import Thread

import serial

<<<<<<< HEAD
from thingsboard_gateway.connectors.connector import Connector, log  # Import base class for connector and logger
from thingsboard_gateway.tb_utility.tb_loader import TBModuleLoader
=======
from thingsboard_gateway.connectors.connector import Connector, log    # Import base class for connector and logger
from thingsboard_gateway.tb_utility.tb_loader import TBModuleLoader
from thingsboard_gateway.tb_utility.tb_utility import TBUtility
>>>>>>> 5e5a13b2


class CustomSerialConnector(Thread, Connector):  # Define a connector class, it should inherit from "Connector" class.
    def __init__(self, gateway, config, connector_type):
        super().__init__()  # Initialize parents classes
        self.statistics = {'MessagesReceived': 0,
                           'MessagesSent': 0}  # Dictionary, will save information about count received and sent messages.
        self.__config = config  # Save configuration from the configuration file.
        self.__gateway = gateway  # Save gateway object, we will use some gateway methods for adding devices and saving data from them.
        self.setName(self.__config.get("name",
                                       "Custom %s connector " % self.get_name() + ''.join(
                                           choice(ascii_lowercase) for _ in range(5))))  # get from the configuration or create name for logs.
        log.info("Starting Custom %s connector", self.get_name())  # Send message to logger
        self.daemon = True  # Set self thread as daemon
        self.stopped = True  # Service variable for check state
        self.__connected = False  # Service variable for check connection to device
        self.__devices = {}  # Dictionary with devices, will contain devices configurations, converters for devices and serial port objects
        self.__load_converters(connector_type)  # Call function to load converters and save it into devices dictionary
        self.__connect_to_devices()  # Call function for connect to devices
        log.info('Custom connector %s initialization success.', self.get_name())  # Message to logger
        log.info("Devices in configuration file found: %s ", '\n'.join(device for device in self.__devices))  # Message to logger

    def __connect_to_devices(self):  # Function for opening connection and connecting to devices
        for device in self.__devices:
            try:  # Start error handler
                connection_start = time.time()
                if self.__devices[device].get("serial") is None \
                        or self.__devices[device]["serial"] is None \
                        or not self.__devices[device]["serial"].isOpen():  # Connect only if serial not available earlier or it is closed.
                    self.__devices[device]["serial"] = None
                    while self.__devices[device]["serial"] is None or not self.__devices[device]["serial"].isOpen():  # Try connect
                        # connection to serial port with parameters from configuration file or default
                        self.__devices[device]["serial"] = serial.Serial(port=self.__config.get('port', '/dev/ttyUSB0'),
                                                                         baudrate=self.__config.get('baudrate', 9600),
                                                                         bytesize=self.__config.get('bytesize', serial.EIGHTBITS),
                                                                         parity=self.__config.get('parity', serial.PARITY_NONE),
                                                                         stopbits=self.__config.get('stopbits', serial.STOPBITS_ONE),
                                                                         timeout=self.__config.get('timeout', 1),
                                                                         xonxoff=self.__config.get('xonxoff', False),
                                                                         rtscts=self.__config.get('rtscts', False),
                                                                         write_timeout=self.__config.get('write_timeout', None),
                                                                         dsrdtr=self.__config.get('dsrdtr', False),
                                                                         inter_byte_timeout=self.__config.get('inter_byte_timeout', None),
                                                                         exclusive=self.__config.get('exclusive', None))
                        time.sleep(.1)
                        if time.time() - connection_start > 10:  # Break connection try if it setting up for 10 seconds
                            log.error("Connection refused per timeout for device %s", self.__devices[device]["device_config"].get("name"))
                            break
            except serial.serialutil.SerialException:
                log.error("Port %s for device %s - not found", self.__config.get('port', '/dev/ttyUSB0'), device)
            except Exception as e:
                log.exception(e)
            else:  # if no exception handled - add device and change connection state
                self.__gateway.add_device(self.__devices[device]["device_config"]["name"], {"connector": self}, self.__devices[device]["device_config"]["type"])
                self.__connected = True

    def open(self):  # Function called by gateway on start
        self.stopped = False
        self.start()

    def get_name(self):  # Function used for logging, sending data and statistic
        return self.name

    def is_connected(self):  # Function for checking connection state
        return self.__connected

    def __load_converters(self, connector_type):  # Function for search a converter and save it.
        devices_config = self.__config.get('devices')
        try:
            if devices_config is not None:
                for device_config in devices_config:
                    if device_config.get('converter') is not None:
                        converter = TBModuleLoader.import_module(connector_type, device_config['converter'])
                        self.__devices[device_config['name']] = {'converter': converter(device_config),
                                                                 'device_config': device_config}
                    else:
                        log.error('Converter configuration for the custom connector %s -- not found, please check your configuration file.', self.get_name())
            else:
                log.error('Section "devices" in the configuration not found. A custom connector %s has being stopped.', self.get_name())
                self.close()
        except Exception as e:
            log.exception(e)

    def run(self):  # Main loop of thread
        try:
            while True:
                for device in self.__devices:
                    device_serial_port = self.__devices[device]["serial"]
                    received_character = b''
                    data_from_device = b''
                    while received_character != b'\n':  # We will read until receive LF symbol
                        try:
                            received_character = device_serial_port.read(1)  # Read one symbol per time
                        except AttributeError as e:
                            if device_serial_port is None:
                                self.__connect_to_devices()  # if port not found - try to connect to it
                                raise e
                        except Exception as e:
                            log.exception(e)
                            break
                        else:
                            data_from_device = data_from_device + received_character
                    try:
                        converted_data = self.__devices[device]['converter'].convert(self.__devices[device]['device_config'], data_from_device)
                        self.__gateway.send_to_storage(self.get_name(), converted_data)
                        time.sleep(.1)
                    except Exception as e:
                        log.exception(e)
                        self.close()
                        raise e
                if not self.__connected:
                    break
        except Exception as e:
            log.exception(e)

    def close(self):  # Close connect function, usually used if exception handled in gateway main loop or in connector main loop
        self.stopped = True
        for device in self.__devices:
            self.__gateway.del_device(self.__devices[device])
            if self.__devices[device]['serial'].isOpen():
                self.__devices[device]['serial'].close()

    def on_attributes_update(self, content):  # Function used for processing attribute update requests from ThingsBoard
        log.debug(content)
        if self.__devices.get(content["device"]) is not None:
            device_config = self.__devices[content["device"]].get("device_config")
            if device_config is not None and device_config.get("attributeUpdates") is not None:
                requests = device_config["attributeUpdates"]
                for request in requests:
                    attribute = request.get("attributeOnThingsBoard")
                    log.debug(attribute)
                    if attribute is not None and attribute in content["data"]:
                        try:
                            value = content["data"][attribute]
                            str_to_send = str(request["stringToDevice"].replace("${" + attribute + "}", str(value))).encode("UTF-8")
                            self.__devices[content["device"]]["serial"].write(str_to_send)
                            log.debug("Attribute update request to device %s : %s", content["device"], str_to_send)
                            time.sleep(.01)
                        except Exception as e:
                            log.exception(e)

    def server_side_rpc_handler(self, content):
        pass<|MERGE_RESOLUTION|>--- conflicted
+++ resolved
@@ -15,51 +15,45 @@
 """Import libraries"""
 
 import time
+from threading import Thread
 from random import choice
 from string import ascii_lowercase
-from threading import Thread
 
 import serial
 
-<<<<<<< HEAD
-from thingsboard_gateway.connectors.connector import Connector, log  # Import base class for connector and logger
-from thingsboard_gateway.tb_utility.tb_loader import TBModuleLoader
-=======
 from thingsboard_gateway.connectors.connector import Connector, log    # Import base class for connector and logger
 from thingsboard_gateway.tb_utility.tb_loader import TBModuleLoader
 from thingsboard_gateway.tb_utility.tb_utility import TBUtility
->>>>>>> 5e5a13b2
 
 
-class CustomSerialConnector(Thread, Connector):  # Define a connector class, it should inherit from "Connector" class.
+class CustomSerialConnector(Thread, Connector):    # Define a connector class, it should inherit from "Connector" class.
     def __init__(self, gateway, config, connector_type):
-        super().__init__()  # Initialize parents classes
+        super().__init__()    # Initialize parents classes
         self.statistics = {'MessagesReceived': 0,
-                           'MessagesSent': 0}  # Dictionary, will save information about count received and sent messages.
-        self.__config = config  # Save configuration from the configuration file.
-        self.__gateway = gateway  # Save gateway object, we will use some gateway methods for adding devices and saving data from them.
+                           'MessagesSent': 0}    # Dictionary, will save information about count received and sent messages.
+        self.__config = config    # Save configuration from the configuration file.
+        self.__gateway = gateway    # Save gateway object, we will use some gateway methods for adding devices and saving data from them.
         self.setName(self.__config.get("name",
-                                       "Custom %s connector " % self.get_name() + ''.join(
-                                           choice(ascii_lowercase) for _ in range(5))))  # get from the configuration or create name for logs.
-        log.info("Starting Custom %s connector", self.get_name())  # Send message to logger
-        self.daemon = True  # Set self thread as daemon
-        self.stopped = True  # Service variable for check state
-        self.__connected = False  # Service variable for check connection to device
-        self.__devices = {}  # Dictionary with devices, will contain devices configurations, converters for devices and serial port objects
-        self.__load_converters(connector_type)  # Call function to load converters and save it into devices dictionary
-        self.__connect_to_devices()  # Call function for connect to devices
-        log.info('Custom connector %s initialization success.', self.get_name())  # Message to logger
-        log.info("Devices in configuration file found: %s ", '\n'.join(device for device in self.__devices))  # Message to logger
+                                       "Custom %s connector " % self.get_name() + ''.join(choice(ascii_lowercase) for _ in range(5))))    # get from the configuration or create name for logs.
+        log.info("Starting Custom %s connector", self.get_name())    # Send message to logger
+        self.daemon = True    # Set self thread as daemon
+        self.stopped = True    # Service variable for check state
+        self.__connected = False    # Service variable for check connection to device
+        self.__devices = {}    # Dictionary with devices, will contain devices configurations, converters for devices and serial port objects
+        self.__load_converters(connector_type)    # Call function to load converters and save it into devices dictionary
+        self.__connect_to_devices()    # Call function for connect to devices
+        log.info('Custom connector %s initialization success.', self.get_name())    # Message to logger
+        log.info("Devices in configuration file found: %s ", '\n'.join(device for device in self.__devices))    # Message to logger
 
-    def __connect_to_devices(self):  # Function for opening connection and connecting to devices
+    def __connect_to_devices(self):    # Function for opening connection and connecting to devices
         for device in self.__devices:
-            try:  # Start error handler
+            try:    # Start error handler
                 connection_start = time.time()
                 if self.__devices[device].get("serial") is None \
                         or self.__devices[device]["serial"] is None \
-                        or not self.__devices[device]["serial"].isOpen():  # Connect only if serial not available earlier or it is closed.
+                        or not self.__devices[device]["serial"].isOpen():    # Connect only if serial not available earlier or it is closed.
                     self.__devices[device]["serial"] = None
-                    while self.__devices[device]["serial"] is None or not self.__devices[device]["serial"].isOpen():  # Try connect
+                    while self.__devices[device]["serial"] is None or not self.__devices[device]["serial"].isOpen():    # Try connect
                         # connection to serial port with parameters from configuration file or default
                         self.__devices[device]["serial"] = serial.Serial(port=self.__config.get('port', '/dev/ttyUSB0'),
                                                                          baudrate=self.__config.get('baudrate', 9600),
@@ -74,28 +68,28 @@
                                                                          inter_byte_timeout=self.__config.get('inter_byte_timeout', None),
                                                                          exclusive=self.__config.get('exclusive', None))
                         time.sleep(.1)
-                        if time.time() - connection_start > 10:  # Break connection try if it setting up for 10 seconds
+                        if time.time() - connection_start > 10:    # Break connection try if it setting up for 10 seconds
                             log.error("Connection refused per timeout for device %s", self.__devices[device]["device_config"].get("name"))
                             break
             except serial.serialutil.SerialException:
                 log.error("Port %s for device %s - not found", self.__config.get('port', '/dev/ttyUSB0'), device)
             except Exception as e:
                 log.exception(e)
-            else:  # if no exception handled - add device and change connection state
+            else:    # if no exception handled - add device and change connection state
                 self.__gateway.add_device(self.__devices[device]["device_config"]["name"], {"connector": self}, self.__devices[device]["device_config"]["type"])
                 self.__connected = True
 
-    def open(self):  # Function called by gateway on start
+    def open(self):    # Function called by gateway on start
         self.stopped = False
         self.start()
 
-    def get_name(self):  # Function used for logging, sending data and statistic
+    def get_name(self):    # Function used for logging, sending data and statistic
         return self.name
 
-    def is_connected(self):  # Function for checking connection state
+    def is_connected(self):    # Function for checking connection state
         return self.__connected
 
-    def __load_converters(self, connector_type):  # Function for search a converter and save it.
+    def __load_converters(self, connector_type):    # Function for search a converter and save it.
         devices_config = self.__config.get('devices')
         try:
             if devices_config is not None:
@@ -112,7 +106,7 @@
         except Exception as e:
             log.exception(e)
 
-    def run(self):  # Main loop of thread
+    def run(self):    # Main loop of thread
         try:
             while True:
                 for device in self.__devices:
@@ -121,10 +115,10 @@
                     data_from_device = b''
                     while received_character != b'\n':  # We will read until receive LF symbol
                         try:
-                            received_character = device_serial_port.read(1)  # Read one symbol per time
+                            received_character = device_serial_port.read(1)    # Read one symbol per time
                         except AttributeError as e:
                             if device_serial_port is None:
-                                self.__connect_to_devices()  # if port not found - try to connect to it
+                                self.__connect_to_devices()    # if port not found - try to connect to it
                                 raise e
                         except Exception as e:
                             log.exception(e)
@@ -144,14 +138,14 @@
         except Exception as e:
             log.exception(e)
 
-    def close(self):  # Close connect function, usually used if exception handled in gateway main loop or in connector main loop
+    def close(self):    # Close connect function, usually used if exception handled in gateway main loop or in connector main loop
         self.stopped = True
         for device in self.__devices:
             self.__gateway.del_device(self.__devices[device])
             if self.__devices[device]['serial'].isOpen():
                 self.__devices[device]['serial'].close()
 
-    def on_attributes_update(self, content):  # Function used for processing attribute update requests from ThingsBoard
+    def on_attributes_update(self, content):    # Function used for processing attribute update requests from ThingsBoard
         log.debug(content)
         if self.__devices.get(content["device"]) is not None:
             device_config = self.__devices[content["device"]].get("device_config")
