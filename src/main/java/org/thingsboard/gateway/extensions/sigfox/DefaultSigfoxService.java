--- conflicted
+++ resolved
@@ -87,19 +87,11 @@
     }
 
     private void processBody(String body, SigfoxDeviceTypeConfiguration configuration) throws Exception {
-<<<<<<< HEAD
-        DeviceData dd = configuration.getConverter().parseBody(body);
-        if (dd != null) {
-            waitWithTimeout(gateway.onDeviceConnect(dd.getName(), dd.getType()));
-            List<MqttDeliveryFuture> futures = new ArrayList<>();
-            if (!dd.getAttributes().isEmpty()) {
-                futures.add(gateway.onDeviceAttributesUpdate(dd.getName(), dd.getAttributes()));
-=======
         for (SigfoxDeviceDataConverter converter : configuration.getConverters()) {
             if (converter.isApplicable(body)) {
                 DeviceData dd = converter.parseBody(body);
                 if (dd != null) {
-                    waitWithTimeout(gateway.onDeviceConnect(dd.getName()));
+                    waitWithTimeout(gateway.onDeviceConnect(dd.getName(), dd.getType()));
                     List<MqttDeliveryFuture> futures = new ArrayList<>();
                     if (!dd.getAttributes().isEmpty()) {
                         futures.add(gateway.onDeviceAttributesUpdate(dd.getName(), dd.getAttributes()));
@@ -118,7 +110,6 @@
                     log.error("DeviceData is null. Body [{}] was not parsed successfully!", body);
                     throw new IllegalArgumentException("Device Data is null. Body [" + body + "] was not parsed successfully!");
                 }
->>>>>>> ff45fcdb
             }
         }
     }
